--- conflicted
+++ resolved
@@ -185,13 +185,8 @@
 }
 
 impl Message {
-<<<<<<< HEAD
-	pub fn from_slice(slice: &[u8]) -> Result<Message, Box<dyn Error>> {
-		Ok(serde_cbor::from_slice(slice).map_err(|e| e.to_string())?)
-=======
 	pub fn from_reader<R: Read>(reader: R) -> Result<Message, Box<dyn Error>> {
 		Ok(serde_json::from_reader(reader).map_err(|e| e.to_string())?)
->>>>>>> 7414cba4
 	}
 
 	pub fn make_add_broadcast(offset: usize, data: &[u8]) -> Message {
