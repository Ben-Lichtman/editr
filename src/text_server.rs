--- conflicted
+++ resolved
@@ -12,155 +12,6 @@
 
 const MAX_MESSAGE: usize = 1024;
 
-<<<<<<< HEAD
-#[derive(Serialize, Deserialize)]
-struct WriteReqData {
-	offset: usize,
-	data: Vec<u8>,
-}
-
-#[derive(Serialize, Deserialize)]
-struct ReadReqData {
-	offset: usize,
-	len: usize,
-}
-
-#[derive(Serialize, Deserialize)]
-struct ReadRespData {
-	data: Vec<u8>,
-	error: String,
-}
-
-#[derive(Serialize, Deserialize)]
-enum Message {
-	Invalid,
-	Echo(Vec<u8>),
-	OpenReq(String),
-	OpenResp(bool),
-	WriteReq(WriteReqData),
-	WriteResp,
-	ReadReq(ReadReqData),
-	ReadResp(ReadRespData),
-}
-
-struct FileState {
-	rope: Rope,
-	clients: HashSet<ThreadId>,
-}
-
-struct ThreadShared {
-	reader: BufReader<TcpStream>,
-	writer: BufWriter<TcpStream>,
-}
-
-struct ThreadState {
-	thread_id: ThreadId,
-	thread_shared: Arc<RwLock<HashMap<ThreadId, Mutex<ThreadShared>>>>,
-	files: Arc<RwLock<HashMap<PathBuf, FileState>>>,
-	canonical_home: PathBuf,
-	current_file_loc: Option<PathBuf>,
-}
-
-fn open_file(thread_local: &mut ThreadState, path: &str) -> Result<PathBuf, Box<dyn Error>> {
-	// TODO Remove self from bookkeeping of a file already opened
-	// TODO possibly close file that was already opened
-	let path = Path::new(path);
-
-	let canonical_path = path.canonicalize()?;
-
-	// Check that path is valid given client home
-	if !canonical_path.starts_with(&thread_local.canonical_home) {
-		return Err("Invalid file path".into());
-	}
-
-	// Make sure the files hashmap contains this file
-	if !thread_local
-		.files
-		.read()
-		.or(Err("Could not read lock file map"))?
-		.contains_key(&canonical_path)
-	{
-		// Read file
-		let mut buffer = Vec::new();
-		let mut file = File::open(&canonical_path)?;
-		file.read_to_end(&mut buffer)?;
-
-		// Add to rope
-		let rope = Rope::new();
-		rope.insert_at(0, &buffer)?;
-
-		thread_local
-			.files
-			.write()
-			.or(Err("Could not write lock file map"))?
-			.insert(
-				canonical_path.clone(),
-				FileState {
-					rope,
-					clients: HashSet::new(),
-				},
-			);
-	}
-
-	// Add bookkeeping
-	thread_local
-		.files
-		.write()
-		.or(Err("Could not write lock file map"))?
-		.get_mut(&canonical_path)
-		.ok_or("Thread local storage does not exist")?
-		.clients
-		.insert(thread_local.thread_id);
-
-	thread_local.current_file_loc = Some(canonical_path.clone());
-
-	Ok(canonical_path)
-}
-
-// Returns part of a file, starting from 'from' and ending at
-// 'to', where 'from' and 'to' are byte offsets.
-fn read_file(thread_local: &ThreadState, from: usize, to: usize) -> Result<Vec<u8>, Box<dyn Error>> {
-	let file_loc = thread_local.current_file_loc
-		.as_ref().ok_or("File path not given")?;
-	let files = thread_local
-		.files.read().or(Err("Could not read lock file map"))?;
-	let read_rope = &files.get(file_loc).ok_or("File doesn't exist")?.rope;
-
-	read_rope.collect(from, to)
-}
-
-// Takes a message and the current client's state, processes it, and returns a message to reply with
-fn process_message(thread_local: &mut ThreadState, msg: Message) -> (Message, bool) {
-	match msg {
-		Message::Echo(inner) => (Message::Echo(inner), false),
-		Message::OpenReq(inner) => match open_file(thread_local, &inner) {
-			Ok(_) => (Message::OpenResp(true), false),
-			Err(_) => (Message::OpenResp(false), false),
-		},
-		Message::WriteReq(inner) => {
-			// TODO Do write
-			(Message::WriteResp, false)
-		}
-		Message::ReadReq(inner) => {
-			// TODO Do read
-			let read_from = inner.offset;
-			let read_to = inner.offset + inner.len - 1;
-			match read_file(thread_local, read_from, read_to) {
-				Ok(data) => (Message::ReadResp(
-						ReadRespData{ data, error: String::new() }),
-						false),
-				Err(e) => (Message::ReadResp(
-						ReadRespData{ data: Vec::new(), error: e.to_string() }),
-						false),
-			}
-
-		}
-		_ => (Message::Invalid, false),
-	}
-}
-
-=======
->>>>>>> 1a3532a0
 // The main function run by the client thread
 fn client_thread(thread_local: &mut ThreadState) -> Result<(), Box<dyn Error>> {
 	let mut buffer = [0u8; MAX_MESSAGE];
